--- conflicted
+++ resolved
@@ -3,7 +3,7 @@
 
 {% block content %}
 
-<<<<<<< HEAD
+
 <section class="mt-4 max-w-lg">
     <h1 class="text-3xl font-bold"> Welcome to CARE </h1>
     <p class="text-lg mt-1 text-gray-700"> CARE is a single point to link Hospitals, Corona Care Centers and Volunteers to the unified <a href="https://coronasafe.network" class="text-gray-900 font-semibold">Corona Safe Network</a> so that the Kerala Chief Minister's Office has direct access to live reports of health data v/s our total healthcare
@@ -12,39 +12,23 @@
     {% if request.user.is_authenticated %}
     <!-- For views to come -->
     {% else %}
-    <!--
-    Disabled because It's on the Navbar
-    <div class="flex mt-8">
-        <div class="">
-            <a id="" class="px-4 py-3 rounded-md shadow-lg bg-gray-900 uppercase font-bold text-sm text-white">{% trans "Sign Up" %}</a>
-        </div>
-        <div class="">
-          <a id="" class="ml-2 px-4 py-3 rounded-md shadow-lg bg-gray-900 uppercase font-bold text-sm text-white" href="{% url 'users:signin' %}">{% trans "Sign In" %}</a>
-        </div>
+    
+    <div class="row mt-4">
+      <div class="col-xl border border-dark bg-white rounded-lg mr-xl-4 m-2 text-center">
+        <a id="sign-up-link" class="p-4 nav-link text-primary h4" href="{% url 'users:signup-volunteer' %}">{% trans "VOLUNTEER SIGN UP" %}</a>
+      </div>
+      <div class="col-xl border border-dark bg-white rounded-lg mr-xl-4 m-2 text-center">
+        <a id="sign-up-link" class="p-4 nav-link text-primary h4" href="{% url 'users:signup-doctor' %}">{% trans "DOCTOR SIGN UP" %}</a>
+      </div>
+      <div class="col-xl border border-dark bg-white rounded-lg mr-xl-4 m-2 text-center">
+        <a id="sign-up-link" class="p-4 nav-link text-primary h4" href="{% url 'users:signup-staff' %}">{% trans "HOSPITAL STAFF SIGN UP" %}</a>
+      </div>
+      <div class="col-xl border border-dark bg-white rounded-lg mr-xl-4 m-2 text-center">
+        <a id="log-in-link" class="p-4 nav-link text-primary h4" href="{% url 'users:signin' %}">{% trans "SIGN IN" %}</a>
+      </div>
     </div>
-    -->
     {% endif %}
 
 </section>
-=======
-{% if request.user.is_authenticated %}
-<!-- For views to come -->
-{% else %}
-<div class="row mt-4">
-  <div class="col-xl border border-dark bg-white rounded-lg mr-xl-4 m-2 text-center">
-    <a id="sign-up-link" class="p-4 nav-link text-primary h4" href="{% url 'users:signup-volunteer' %}">{% trans "VOLUNTEER SIGN UP" %}</a>
-  </div>
-  <div class="col-xl border border-dark bg-white rounded-lg mr-xl-4 m-2 text-center">
-    <a id="sign-up-link" class="p-4 nav-link text-primary h4" href="{% url 'users:signup-doctor' %}">{% trans "DOCTOR SIGN UP" %}</a>
-  </div>
-  <div class="col-xl border border-dark bg-white rounded-lg mr-xl-4 m-2 text-center">
-    <a id="sign-up-link" class="p-4 nav-link text-primary h4" href="{% url 'users:signup-staff' %}">{% trans "HOSPITAL STAFF SIGN UP" %}</a>
-  </div>
-  <div class="col-xl border border-dark bg-white rounded-lg mr-xl-4 m-2 text-center">
-    <a id="log-in-link" class="p-4 nav-link text-primary h4" href="{% url 'users:signin' %}">{% trans "SIGN IN" %}</a>
-  </div>
-</div>
-{% endif %}
->>>>>>> aa762d19
 
 {% endblock content %}
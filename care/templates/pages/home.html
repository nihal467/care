{% extends "base.html" %}
{% load static i18n %}

{% block content %}


<section class="mt-4 max-w-lg ">
    

    {% if request.user.is_authenticated %}
    <h1 class="text-3xl font-bold text-center"> Corona Safe Network </h1>
<<<<<<< HEAD
    <p class="text-lg mt-1 text-gray-700 text-justify "> You  have successfully logged in to the corona care network.
    <br><br>
    The next step is to register your Hospital into the corona care network and enter details about total capacity of regular beds, ICU beds, and ventilators.
    <br><br>
    Once you connect your hospital to the corona care network, You will be able to view hospital details using th view hospital button.</p>
=======
    <p class="text-lg mt-1 text-gray-700 text-justify "> Our Goal is to defend the Healthcare system of Kerala from overloading beyond capacity.

    {% if request.user.is_authenticated %}
>>>>>>> 906c0de9
      {% if request.user.user_type == settings.STAFF_ACCOUNT_TYPE %}
      <div class="mt-4 flex flex-col">
        <div class="flex flex-col">
          <a id="sign-up-link" class="py-6 mt-4 bg-white rounded-md shadow border border-grey-500 inline-flex items-center justify-center whitespace-no-wrap text-sm font-semibold rounded cursor-pointer hover:bg-gray-300 h4" href="{% url 'facility:facility-create' %}">{% trans "Add Hospital" %}</a>
        </div>
        <div class="flex flex-col">
          <a id="sign-up-link" class="py-6 mt-4 bg-white rounded-md shadow border border-grey-500 inline-flex items-center justify-center whitespace-no-wrap text-sm font-semibold rounded cursor-pointer hover:bg-gray-300 h4" href="{% url 'facility:facilities-view' %}">{% trans "View Hospitals" %}</a>
        </div>
      </div>
      {% endif %}

    {% else %}
      <h1 class="text-3xl font-bold text-center"> Corona Safe Network </h1>
      <p class="text-lg mt-1 text-gray-700 text-justify "> Our Goal is defend the Healthcare system of Kerala from overloading beyond capacity.
      <br><br>
      For this to happen, the Chief Minister's Office needs access to the live capacity utilisation of the healthcare system against the total capacity.
      <br><br>
      Corona Care is a tool designed for hospital administrators to send the most up-to-date information in a real-time basis to CMO through the Control Room setup by State Disaster Management Authority.
      <br><br>
      If you have already registered, you can log-in the network using the username/password that you created during sign-up.</p>

    <div>
      <div class="mt-4 flex flex-col">
        <!--<div class="flex flex-col">
          <a id="sign-up-link" class="py-6 mt-4 bg-white rounded-md shadow border border-grey-500 inline-flex items-center justify-center whitespace-no-wrap text-sm font-semibold rounded cursor-pointer hover:bg-gray-300 h4" href="{% url 'users:signup-volunteer' %}">{% trans "Volunteer Sign Up" %}</a>
        </div>
        <div class="flex flex-col">
          <a id="sign-up-link" class="py-6 mt-4 bg-white rounded-md shadow border border-grey-500 inline-flex items-center justify-center whitespace-no-wrap text-sm font-semibold rounded cursor-pointer hover:bg-gray-300 h4" href="{% url 'users:signup-doctor' %}">{% trans "Doctor Sign Up" %}</a>
        </div>-->
      <div class="flex flex-col">
        <a id="sign-up-link" class="py-6 mt-4 bg-white rounded-md shadow border border-grey-500 inline-flex items-center justify-center whitespace-no-wrap text-sm font-semibold rounded cursor-pointer hover:bg-gray-300 h4" href="{% url 'ksdma' %}">{% trans "KSDMA: Hospital Registration" %}</a>
        </div>
      <div class="flex flex-col">
        <a id="sign-up-link" class="py-6 mt-4 bg-white rounded-md shadow border border-grey-500 inline-flex items-center justify-center whitespace-no-wrap text-sm font-semibold rounded cursor-pointer hover:bg-gray-300 h4" href="{% url 'users:signin' %}">{% trans "Login to Corona Safe Network" %}</a>
        </div>
      </div
    </div>
    {% endif %}

</section>

{% endblock content %}<|MERGE_RESOLUTION|>--- conflicted
+++ resolved
@@ -5,21 +5,13 @@
 
 
 <section class="mt-4 max-w-lg ">
-    
-
+  <h1 class="text-3xl font-bold text-center"> Corona Safe Network </h1>
     {% if request.user.is_authenticated %}
-    <h1 class="text-3xl font-bold text-center"> Corona Safe Network </h1>
-<<<<<<< HEAD
-    <p class="text-lg mt-1 text-gray-700 text-justify "> You  have successfully logged in to the corona care network.
-    <br><br>
+    <p class="text-lg mt-1 text-gray-700 text-justify ">You  have successfully logged in to the corona care network.
+    <br><br>    
     The next step is to register your Hospital into the corona care network and enter details about total capacity of regular beds, ICU beds, and ventilators.
     <br><br>
     Once you connect your hospital to the corona care network, You will be able to view hospital details using th view hospital button.</p>
-=======
-    <p class="text-lg mt-1 text-gray-700 text-justify "> Our Goal is to defend the Healthcare system of Kerala from overloading beyond capacity.
-
-    {% if request.user.is_authenticated %}
->>>>>>> 906c0de9
       {% if request.user.user_type == settings.STAFF_ACCOUNT_TYPE %}
       <div class="mt-4 flex flex-col">
         <div class="flex flex-col">
@@ -32,14 +24,8 @@
       {% endif %}
 
     {% else %}
-      <h1 class="text-3xl font-bold text-center"> Corona Safe Network </h1>
       <p class="text-lg mt-1 text-gray-700 text-justify "> Our Goal is defend the Healthcare system of Kerala from overloading beyond capacity.
-      <br><br>
-      For this to happen, the Chief Minister's Office needs access to the live capacity utilisation of the healthcare system against the total capacity.
-      <br><br>
-      Corona Care is a tool designed for hospital administrators to send the most up-to-date information in a real-time basis to CMO through the Control Room setup by State Disaster Management Authority.
-      <br><br>
-      If you have already registered, you can log-in the network using the username/password that you created during sign-up.</p>
+      </p>
 
     <div>
       <div class="mt-4 flex flex-col">

<<<<<<< HEAD
import datetime
=======
from types import SimpleNamespace
>>>>>>> f6efc185

from django.db import models
from multiselectfield import MultiSelectField

from care.facility.models import FacilityBaseModel, SoftDeleteManager
from care.users.models import GENDER_CHOICES, User, phone_number_regex

MEDICAL_HISTORY_CHOICES = [
    (1, "NO"),
    (2, "Diabetes"),
    (3, "Heart Disease"),
    (4, "HyperTension"),
    (5, "Kidney Diseases"),
]

SYMPTOM_CHOICES = [(1, "NO"), (2, "FEVER"), (3, "SORE THROAT"), (4, "COUGH"), (5, "BREATHLESSNESS")]

<<<<<<< HEAD
SAMPLE_TEST_RESULT_MAP = {"Positive": 1, "Negative": 2, "Awaiting": 3}
SAMPLE_TEST_RESULT_CHOICES = [(v, k) for k, v in SAMPLE_TEST_RESULT_MAP.items()]
=======
SuggestionChoices = SimpleNamespace(HI="HI", A="A", R="R")
>>>>>>> f6efc185


class PatientRegistration(models.Model):
    name = models.CharField(max_length=200)
    age = models.PositiveIntegerField()
    gender = models.IntegerField(choices=GENDER_CHOICES, blank=False)
    phone_number = models.CharField(max_length=14, validators=[phone_number_regex], db_index=True)
    contact_with_carrier = models.BooleanField(verbose_name="Contact with a Covid19 carrier")
    medical_history = MultiSelectField(choices=MEDICAL_HISTORY_CHOICES, blank=False)
    medical_history_details = models.TextField(blank=True, null=True)
    created_by = models.ForeignKey(User, on_delete=models.SET_NULL, null=True)
    is_active = models.BooleanField(default=True, help_text="Not active when discharged, or removed from the watchlist")
    deleted = models.BooleanField(default=False)

    objects = SoftDeleteManager()

    def __str__(self):
        return "{} - {} - {}".format(self.name, self.age, self.get_gender_display())

    def delete(self, **kwargs):
        self.deleted = True
        self.save()

    @property
    def tele_consultation_history(self):
        return self.patientteleconsultation_set.order_by("-id")


class PatientTeleConsultation(models.Model):
    patient = models.ForeignKey(PatientRegistration, on_delete=models.PROTECT)
    symptoms = MultiSelectField(choices=SYMPTOM_CHOICES)
    other_symptoms = models.TextField(blank=True, null=True)
    reason = models.TextField(blank=True, null=True, verbose_name="Reason for calling")
    created_date = models.DateTimeField(auto_now_add=True)
    created_by = models.ForeignKey(User, on_delete=models.SET_NULL, null=True)


<<<<<<< HEAD
class PatientSample(FacilityBaseModel):
    patient = models.ForeignKey(PatientRegistration, on_delete=models.PROTECT)
    facility = models.ForeignKey("Facility", on_delete=models.PROTECT)
    result = models.IntegerField(choices=SAMPLE_TEST_RESULT_CHOICES, default=SAMPLE_TEST_RESULT_MAP["Awaiting"])
    date_of_sample = models.DateTimeField(default=datetime.datetime.now)
    date_of_result = models.DateTimeField(null=True, blank=True)
=======
class PatientConsultation(models.Model):
    SUGGESTION_CHOICES = [
        (SuggestionChoices.HI, "HOME ISOLATION"),
        (SuggestionChoices.A, "ADMISSION"),
        (SuggestionChoices.R, "REFERRAL"),
    ]

    patient = models.ForeignKey(PatientRegistration, on_delete=models.CASCADE, related_name="consultations")
    facility = models.ForeignKey("Facility", on_delete=models.CASCADE, related_name="consultations")
    suggestion = models.CharField(max_length=3, choices=SUGGESTION_CHOICES)
    referred_to = models.ForeignKey(
        "Facility", null=True, blank=True, on_delete=models.PROTECT, related_name="referred_patients"
    )
    admitted = models.BooleanField(default=False)
    admission_date = models.DateTimeField(null=True, blank=True)
    discharge_date = models.DateTimeField(null=True, blank=True)
    created_by = models.ForeignKey(User, on_delete=models.SET_NULL, null=True, blank=True)

    class Meta:
        constraints = [
            models.CheckConstraint(
                name="if_referral_suggested",
                check=~models.Q(suggestion=SuggestionChoices.R) | models.Q(referred_to__isnull=False),
            ),
            models.CheckConstraint(
                name="if_admitted", check=models.Q(admitted=False) | models.Q(admission_date__isnull=False),
            ),
        ]
>>>>>>> f6efc185
<|MERGE_RESOLUTION|>--- conflicted
+++ resolved
@@ -1,8 +1,4 @@
-<<<<<<< HEAD
-import datetime
-=======
 from types import SimpleNamespace
->>>>>>> f6efc185
 
 from django.db import models
 from multiselectfield import MultiSelectField
@@ -20,12 +16,21 @@
 
 SYMPTOM_CHOICES = [(1, "NO"), (2, "FEVER"), (3, "SORE THROAT"), (4, "COUGH"), (5, "BREATHLESSNESS")]
 
-<<<<<<< HEAD
-SAMPLE_TEST_RESULT_MAP = {"Positive": 1, "Negative": 2, "Awaiting": 3}
+SuggestionChoices = SimpleNamespace(HI="HI", A="A", R="R")
+
+SAMPLE_TEST_RESULT_MAP = {"POSITIVE": 1, "NEGATIVE": 2, "AWAITING": 3, "INVALID": 4}
 SAMPLE_TEST_RESULT_CHOICES = [(v, k) for k, v in SAMPLE_TEST_RESULT_MAP.items()]
-=======
-SuggestionChoices = SimpleNamespace(HI="HI", A="A", R="R")
->>>>>>> f6efc185
+
+SAMPLE_TEST_FLOW_MAP = {
+    "REQUEST_SUBMITTED": 1,
+    "APPROVED": 2,
+    "DENIED": 3,
+    "SENT_TO_COLLECTON_CENTRE": 4,
+    "RECEIVED_AND_FORWARED": 5,
+    "RECEIVED_AT_LAB": 6,
+    "COMPLETED": 7,
+}
+SAMPLE_TEST_FLOW_CHOICES = [(v, k) for k, v in SAMPLE_TEST_FLOW_MAP.items()]
 
 
 class PatientRegistration(models.Model):
@@ -63,14 +68,24 @@
     created_by = models.ForeignKey(User, on_delete=models.SET_NULL, null=True)
 
 
-<<<<<<< HEAD
 class PatientSample(FacilityBaseModel):
     patient = models.ForeignKey(PatientRegistration, on_delete=models.PROTECT)
     facility = models.ForeignKey("Facility", on_delete=models.PROTECT)
-    result = models.IntegerField(choices=SAMPLE_TEST_RESULT_CHOICES, default=SAMPLE_TEST_RESULT_MAP["Awaiting"])
-    date_of_sample = models.DateTimeField(default=datetime.datetime.now)
+
+    status = models.IntegerField(choices=SAMPLE_TEST_FLOW_CHOICES, default=SAMPLE_TEST_FLOW_MAP["REQUEST_SUBMITTED"])
+    result = models.IntegerField(choices=SAMPLE_TEST_RESULT_CHOICES, default=SAMPLE_TEST_RESULT_MAP["AWAITING"])
+
+    date_of_sample = models.DateTimeField(null=True, blank=True)
     date_of_result = models.DateTimeField(null=True, blank=True)
-=======
+
+
+# class PatientSampleFlow(FacilityBaseModel):
+#     patient_sample = models.ForeignKey(PatientSample, on_delete=models.PROTECT)
+#     status = models.IntegerField(choices=SAMPLE_TEST_FLOW_CHOICES)
+#     notes = models.CharField(max_length=255)
+#     created_by = models.ForeignKey(User, on_delete=models.SET_NULL)
+
+
 class PatientConsultation(models.Model):
     SUGGESTION_CHOICES = [
         (SuggestionChoices.HI, "HOME ISOLATION"),
@@ -98,5 +113,4 @@
             models.CheckConstraint(
                 name="if_admitted", check=models.Q(admitted=False) | models.Q(admission_date__isnull=False),
             ),
-        ]
->>>>>>> f6efc185
+        ]
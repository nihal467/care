--- conflicted
+++ resolved
@@ -11,24 +11,12 @@
 User = get_user_model()
 
 
-<<<<<<< HEAD
-    class FileType(enum.Enum):
-        PATIENT = 1
-        CONSULTATION = 2
-        SAMPLE_MANAGEMENT = 3
-        CLAIM = 4
-        DISCHARGE_SUMMARY = 5
-        COMMUNICATION = 6
-        CONSENT_RECORD = 7
-        ABDM_HEALTH_INFORMATION = 8
-=======
 class BaseFileUpload(models.Model):
     class FileCategory(models.TextChoices):
         UNSPECIFIED = "UNSPECIFIED", "UNSPECIFIED"
         XRAY = "XRAY", "XRAY"
         AUDIO = "AUDIO", "AUDIO"
         IDENTITY_PROOF = "IDENTITY_PROOF", "IDENTITY_PROOF"
->>>>>>> 9e025790
 
     external_id = models.UUIDField(default=uuid4, unique=True, db_index=True)
 
@@ -150,6 +138,7 @@
         DISCHARGE_SUMMARY = 5, "DISCHARGE_SUMMARY"
         COMMUNICATION = 6, "COMMUNICATION"
         CONSENT_RECORD = 7, "CONSENT_RECORD"
+        ABDM_HEALTH_INFORMATION = 8, "ABDM_HEALTH_INFORMATION"
 
     file_type = models.IntegerField(choices=FileType.choices, default=FileType.PATIENT)
     is_archived = models.BooleanField(default=False)

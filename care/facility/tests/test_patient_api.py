--- conflicted
+++ resolved
@@ -2,12 +2,7 @@
 
 from rest_framework import status
 
-<<<<<<< HEAD
-from care.facility.models import Disease, PatientRegistration
-from care.users.models import GENDER_VALUES
-=======
-from care.facility.models import DiseaseStatusEnum, PatientRegistration
->>>>>>> 18f6a593
+from care.facility.models import DISEASE_STATUS_VALUES, PatientRegistration
 from care.utils.tests.test_base import TestBase
 from config.tests.helper import mock_equal
 
@@ -22,36 +17,6 @@
             - Initialize the attributes useful for class methods
         """
         super(TestPatient, cls).setUpClass()
-<<<<<<< HEAD
-        cls.patient_data = {
-            "name": "Foo",
-            "age": 32,
-            "gender": GENDER_VALUES.choices.Female.value,
-            "phone_number": "8888888888",
-            "address": "Global citizen",
-            "contact_with_confirmed_carrier": True,
-            "contact_with_suspected_carrier": True,
-            "estimated_contact_date": None,
-            "past_travel": False,
-            "countries_travelled": None,
-            "present_health": "Fine",
-            "has_SARI": False,
-            "is_active": True,
-            "state": None,
-            "district": None,
-            "local_body": None,
-            "facility": None,
-            "state_object": None,
-            "local_body_object": None,
-            "district_object": None,
-        }
-
-        cls.patient = PatientRegistration.objects.create(
-            name="Bar", age=31, gender=GENDER_VALUES.choices.Female.value, phone_number="7776665554",
-        )
-        cls.patient_data["id"] = cls.patient.id
-=======
->>>>>>> 18f6a593
 
     def get_base_url(self):
         return "/api/v1/patient"
@@ -96,7 +61,7 @@
             return {
                 "id": facility.id,
                 "name": facility.name,
-                "facility_type": {"id": facility.facility_type, "name": facility.get_facility_type_display()},
+                "facility_type": {"id": facility.facility_type, "name": facility.get_facility_type_display(),},
                 **self.get_local_body_district_state_representation(facility),
             }
 
@@ -108,7 +73,7 @@
 
     def _get_disease_state_representation(self, disease_state):
         if isinstance(disease_state, int):
-            return DiseaseStatusEnum(disease_state).name
+            return DISEASE_STATUS_VALUES.choices(disease_state).name
         return disease_state
 
     def get_detail_representation(self, patient: Any):
@@ -210,7 +175,7 @@
         patient.created_by = self.user
         patient.save()
 
-        new_disease_status = DiseaseStatusEnum.NEGATIVE
+        new_disease_status = DISEASE_STATUS_VALUES.choices.NEGATIVE
         response = self.client.patch(
             self.get_url(patient.id), {"disease_status": new_disease_status.value}, format="json",
         )

--- conflicted
+++ resolved
@@ -1,21 +1,13 @@
-<<<<<<< HEAD
 import re
-=======
-# flake8: noqa
->>>>>>> bd10c3fa
 
 import pytest
 from django.contrib.gis.geos import Point
 
-<<<<<<< HEAD
 from care.facility.models import Facility, FacilityCapacity, FacilityLocalGovtBody
+from care.users.models import User
 from config.tests.helper import mock_equal
-=======
-from care.facility.models import Facility, FacilityCapacity
-from care.users.models import User
-from care.users.tests.test_users import data as user_data
-from config.tests.helper import client, user
->>>>>>> bd10c3fa
+
+# flake8: noqa
 
 
 @pytest.fixture()
@@ -33,7 +25,7 @@
 
 @pytest.fixture()
 def facility():
-    f = Facility(
+    f = Facility.objects.create(
         name="Foo",
         district=13,
         facility_type=1,
@@ -42,10 +34,7 @@
         oxygen_capacity=10,
         phone_number="9998887776",
     )
-    f.save()
-    lgb = FacilityLocalGovtBody(facility=f, local_body=None, district_id=13)
-    lgb.save()
-
+    FacilityLocalGovtBody.objects.create(facility=f, local_body=None, district_id=13)
     return f
 
 
@@ -61,7 +50,6 @@
         response = client.post("/api/v1/facility/", facility_data,)
 
         assert response.status_code == 201
-<<<<<<< HEAD
         response_json = response.json()
         assert response_json == {
             "id": mock_equal,
@@ -78,13 +66,6 @@
                 "local_body": None,
                 "district": {"id": 13, "name": "Kannur", "state": 1},
             },
-=======
-        response.data.pop("id")
-        assert response.data == {
-            **facility_data,
-            "district": "Kannur",
-            "facility_type": "Educational Inst",
->>>>>>> bd10c3fa
         }
 
         facility = Facility.objects.get(
@@ -97,14 +78,10 @@
             created_by=user,
         )
         assert facility
-<<<<<<< HEAD
-        assert facility.location.tuple == (data["location"]["longitude"], data["location"]["latitude"],)
-=======
         assert facility.location.tuple == (
             facility_data["location"]["longitude"],
             facility_data["location"]["latitude"],
         )
->>>>>>> bd10c3fa
 
     def test_active_check(self, client, user, facility):
         client.force_authenticate(user=user)
@@ -128,15 +105,12 @@
             "facility_type": "Educational Inst",
             "address": facility.address,
             "location": {"latitude": facility.location.tuple[1], "longitude": facility.location.tuple[0],},
-<<<<<<< HEAD
             "local_govt_body": {
                 "id": mock_equal,
                 "facility": facility.id,
                 "local_body": None,
                 "district": {"id": 13, "name": "Kannur", "state": mock_equal},
             },
-=======
->>>>>>> bd10c3fa
             "oxygen_capacity": facility.oxygen_capacity,
             "phone_number": facility.phone_number,
         }
@@ -150,7 +124,7 @@
             f"/api/v1/facility/{facility.id}/",
             {
                 "name": "Another name",
-                "district": 12,
+                "district": facility.district,
                 "facility_type": facility.facility_type,
                 "address": facility.address,
             },
@@ -163,15 +137,12 @@
             "facility_type": "Educational Inst",
             "address": facility.address,
             "location": {"latitude": facility.location.tuple[1], "longitude": facility.location.tuple[0],},
-<<<<<<< HEAD
             "local_govt_body": {
                 "id": mock_equal,
                 "facility": facility.id,
                 "local_body": None,
                 "district": {"id": 12, "name": "Wayanad", "state": mock_equal},
             },
-=======
->>>>>>> bd10c3fa
             "oxygen_capacity": facility.oxygen_capacity,
             "phone_number": facility.phone_number,
         }
@@ -220,15 +191,12 @@
                     "facility_type": "Educational Inst",
                     "address": facility.address,
                     "location": {"latitude": facility.location.tuple[1], "longitude": facility.location.tuple[0],},
-<<<<<<< HEAD
                     "local_govt_body": {
                         "id": mock_equal,
                         "facility": facility.id,
                         "local_body": None,
                         "district": {"id": 13, "name": "Kannur", "state": mock_equal},
                     },
-=======
->>>>>>> bd10c3fa
                     "oxygen_capacity": facility.oxygen_capacity,
                     "phone_number": facility.phone_number,
                 },
@@ -313,15 +281,12 @@
             "facility_type": "Educational Inst",
             "address": facility.address,
             "location": {"latitude": facility.location.tuple[1], "longitude": facility.location.tuple[0],},
-<<<<<<< HEAD
             "local_govt_body": {
                 "id": mock_equal,
                 "facility": facility.id,
                 "local_body": None,
                 "district": {"id": 13, "name": "Kannur", "state": mock_equal},
             },
-=======
->>>>>>> bd10c3fa
             "oxygen_capacity": facility.oxygen_capacity,
             "phone_number": facility.phone_number,
         }

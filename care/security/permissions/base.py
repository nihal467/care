--- conflicted
+++ resolved
@@ -1,24 +1,4 @@
 from care.security.models import RoleAssociation, RolePermission
-<<<<<<< HEAD
-
-
-class PermissionContext(enum.Enum):
-    GENERIC = "GENERIC"
-    FACILITY = "FACILITY"
-    PATIENT = "PATIENT"
-
-
-@dataclass
-class Permission:
-    """
-    This class abstracts a permission
-    """
-
-    name: str
-    description: str
-    context: PermissionContext
-    roles: list
-=======
 from care.security.permissions.encounter import EncounterPermissions
 from care.security.permissions.facility import FacilityPermissions
 from care.security.permissions.facility_organization import (
@@ -27,7 +7,6 @@
 from care.security.permissions.organization import OrganizationPermissions
 from care.security.permissions.patient import PatientPermissions
 from care.security.permissions.questionnaire import QuestionnairePermissions
->>>>>>> 954ddca5
 
 
 class PermissionHandler:

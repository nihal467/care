from django.conf import settings
from django.urls import include, path
from rest_framework.routers import DefaultRouter, SimpleRouter
from rest_framework_nested.routers import NestedSimpleRouter

from care.abdm.api.viewsets.abha import AbhaViewSet
<<<<<<< HEAD
from care.abdm.api.viewsets.consent import ConsentViewSet
=======
from care.abdm.api.viewsets.health_facility import HealthFacilityViewSet
>>>>>>> 27be3129
from care.abdm.api.viewsets.healthid import ABDMHealthIDViewSet
from care.facility.api.viewsets.ambulance import (
    AmbulanceCreateViewSet,
    AmbulanceViewSet,
)
from care.facility.api.viewsets.asset import (
    AssetAvailabilityViewSet,
    AssetLocationViewSet,
    AssetPublicViewSet,
    AssetServiceViewSet,
    AssetTransactionViewSet,
    AssetViewSet,
)
from care.facility.api.viewsets.bed import (
    AssetBedViewSet,
    BedViewSet,
    ConsultationBedViewSet,
    PatientAssetBedViewSet,
)
from care.facility.api.viewsets.daily_round import DailyRoundsViewSet
from care.facility.api.viewsets.facility import AllFacilityViewSet, FacilityViewSet
from care.facility.api.viewsets.facility_capacity import FacilityCapacityViewSet
from care.facility.api.viewsets.facility_users import FacilityUserViewSet
from care.facility.api.viewsets.file_upload import FileUploadViewSet
from care.facility.api.viewsets.hospital_doctor import HospitalDoctorViewSet
from care.facility.api.viewsets.icd import ICDViewSet
from care.facility.api.viewsets.inventory import (
    FacilityInventoryItemViewSet,
    FacilityInventoryLogViewSet,
    FacilityInventoryMinQuantityViewSet,
    FacilityInventorySummaryViewSet,
)
from care.facility.api.viewsets.notification import NotificationViewSet
from care.facility.api.viewsets.patient import (
    FacilityPatientStatsHistoryViewSet,
    PatientNotesViewSet,
    PatientSearchViewSet,
    PatientViewSet,
)
from care.facility.api.viewsets.patient_consultation import PatientConsultationViewSet
from care.facility.api.viewsets.patient_external_test import PatientExternalTestViewSet
from care.facility.api.viewsets.patient_investigation import (
    InvestigationGroupViewset,
    InvestigationValueViewSet,
    PatientInvestigationSummaryViewSet,
    PatientInvestigationViewSet,
)
from care.facility.api.viewsets.patient_otp import PatientMobileOTPViewSet
from care.facility.api.viewsets.patient_otp_data import OTPPatientDataViewSet
from care.facility.api.viewsets.patient_sample import PatientSampleViewSet
from care.facility.api.viewsets.prescription import (
    ConsultationPrescriptionViewSet,
    MedibaseViewSet,
    MedicineAdministrationViewSet,
)
from care.facility.api.viewsets.prescription_supplier import (
    PrescriptionSupplierConsultationViewSet,
    PrescriptionSupplierViewSet,
)
from care.facility.api.viewsets.resources import (
    ResourceRequestCommentViewSet,
    ResourceRequestViewSet,
)
from care.facility.api.viewsets.shifting import (
    ShifitngRequestCommentViewSet,
    ShiftingViewSet,
)
from care.facility.api.viewsets.summary import (
    DistrictPatientSummaryViewSet,
    FacilityCapacitySummaryViewSet,
    PatientSummaryViewSet,
    TestsSummaryViewSet,
    TriageSummaryViewSet,
)
from care.hcx.api.viewsets.claim import ClaimViewSet
from care.hcx.api.viewsets.communication import CommunicationViewSet
from care.hcx.api.viewsets.gateway import HcxGatewayViewSet
from care.hcx.api.viewsets.policy import PolicyViewSet
from care.users.api.viewsets.lsg import (
    DistrictViewSet,
    LocalBodyViewSet,
    StateViewSet,
    WardViewSet,
)
from care.users.api.viewsets.skill import SkillViewSet
from care.users.api.viewsets.users import UserViewSet
from care.users.api.viewsets.userskill import UserSkillViewSet

if settings.DEBUG:
    router = DefaultRouter()
else:
    router = SimpleRouter()

router.register("users", UserViewSet)
user_nested_router = NestedSimpleRouter(router, r"users", lookup="users")
user_nested_router.register("skill", UserSkillViewSet)

router.register("skill", SkillViewSet)

router.register("facility", FacilityViewSet)
router.register("getallfacilities", AllFacilityViewSet)

router.register("files", FileUploadViewSet)

router.register("ambulance/create", AmbulanceCreateViewSet)
router.register("ambulance", AmbulanceViewSet)

router.register("icd", ICDViewSet, basename="icd")

router.register("patient/search", PatientSearchViewSet)

router.register("otp/token", PatientMobileOTPViewSet)

router.register("otp/patient", OTPPatientDataViewSet)

router.register("notification", NotificationViewSet)

router.register("patient", PatientViewSet)
router.register("consultation", PatientConsultationViewSet)

router.register("external_result", PatientExternalTestViewSet)

router.register("bed", BedViewSet)
router.register("assetbed", AssetBedViewSet)
router.register("consultationbed", ConsultationBedViewSet)

router.register("pharmacy/consultation", PrescriptionSupplierConsultationViewSet)
router.register("pharmacy/prescription", PrescriptionSupplierViewSet)

# Local Body / LSG Viewsets
router.register("state", StateViewSet)
router.register("district", DistrictViewSet)
router.register("local_body", LocalBodyViewSet)
router.register("ward", WardViewSet)

# Patient Sample
router.register("test_sample", PatientSampleViewSet)

# Summarisation
router.register(
    "facility_summary", FacilityCapacitySummaryViewSet, basename="summary-facility"
)
router.register("patient_summary", PatientSummaryViewSet, basename="summary-patient")
router.register("tests_summary", TestsSummaryViewSet, basename="summary-tests")
router.register("triage_summary", TriageSummaryViewSet, basename="summary-triage")

# District Summary

router.register(
    "district_patient_summary",
    DistrictPatientSummaryViewSet,
    basename="district-summary-patient",
)

router.register("items", FacilityInventoryItemViewSet)
# router.register("burn_rate", FacilityInventoryBurnRateViewSet)

router.register("shift", ShiftingViewSet, basename="patient-shift")

shifting_nested_router = NestedSimpleRouter(router, r"shift", lookup="shift")
shifting_nested_router.register(r"comment", ShifitngRequestCommentViewSet)

router.register("resource", ResourceRequestViewSet, basename="resource-request")

resource_nested_router = NestedSimpleRouter(router, r"resource", lookup="resource")
resource_nested_router.register(r"comment", ResourceRequestCommentViewSet)

router.register("investigation/group", InvestigationGroupViewset)
router.register("investigation", PatientInvestigationViewSet)

# Ref: https://github.com/alanjds/drf-nested-routers
facility_nested_router = NestedSimpleRouter(router, r"facility", lookup="facility")
facility_nested_router.register(r"get_users", FacilityUserViewSet)
facility_nested_router.register(r"hospital_doctor", HospitalDoctorViewSet)
facility_nested_router.register(r"capacity", FacilityCapacityViewSet)
facility_nested_router.register(r"patient_stats", FacilityPatientStatsHistoryViewSet)
facility_nested_router.register(r"inventory", FacilityInventoryLogViewSet)
facility_nested_router.register(r"inventorysummary", FacilityInventorySummaryViewSet)
facility_nested_router.register(r"min_quantity", FacilityInventoryMinQuantityViewSet)
facility_nested_router.register(r"asset_location", AssetLocationViewSet)
facility_nested_router.register(r"patient_asset_beds", PatientAssetBedViewSet)
# facility_nested_router.register("burn_rate", FacilityInventoryBurnRateViewSet)

router.register("asset", AssetViewSet)
asset_nested_router = NestedSimpleRouter(router, r"asset", lookup="asset")
asset_nested_router.register(r"service_records", AssetServiceViewSet)
router.register("asset_transaction", AssetTransactionViewSet)
router.register("asset_availability", AssetAvailabilityViewSet)

patient_nested_router = NestedSimpleRouter(router, r"patient", lookup="patient")
patient_nested_router.register(r"test_sample", PatientSampleViewSet)
patient_nested_router.register(r"investigation", PatientInvestigationSummaryViewSet)
patient_nested_router.register(r"notes", PatientNotesViewSet)
patient_nested_router.register(r"abha", AbhaViewSet)

consultation_nested_router = NestedSimpleRouter(
    router, r"consultation", lookup="consultation"
)
consultation_nested_router.register(r"daily_rounds", DailyRoundsViewSet)
consultation_nested_router.register(r"investigation", InvestigationValueViewSet)
consultation_nested_router.register(r"prescriptions", ConsultationPrescriptionViewSet)
consultation_nested_router.register(
    r"prescription_administration", MedicineAdministrationViewSet
)
router.register("medibase", MedibaseViewSet, basename="medibase")

# HCX
router.register("hcx/policy", PolicyViewSet)
router.register("hcx/claim", ClaimViewSet)
router.register("hcx/communication", CommunicationViewSet)
router.register("hcx", HcxGatewayViewSet)

# Public endpoints
router.register("public/asset", AssetPublicViewSet)

# ABDM endpoints
if settings.ENABLE_ABDM:
    router.register("abdm/healthid", ABDMHealthIDViewSet, basename="abdm-healthid")
<<<<<<< HEAD
    router.register("abdm/consent", ConsentViewSet, basename="abdm-consent")
=======
    router.register(
        "abdm/health_facility", HealthFacilityViewSet, basename="abdm-healthfacility"
    )
>>>>>>> 27be3129

app_name = "api"
urlpatterns = [
    path("", include(router.urls)),
    path("", include(user_nested_router.urls)),
    path("", include(facility_nested_router.urls)),
    path("", include(asset_nested_router.urls)),
    path("", include(patient_nested_router.urls)),
    path("", include(consultation_nested_router.urls)),
    path("", include(resource_nested_router.urls)),
    path("", include(shifting_nested_router.urls)),
]<|MERGE_RESOLUTION|>--- conflicted
+++ resolved
@@ -4,11 +4,8 @@
 from rest_framework_nested.routers import NestedSimpleRouter
 
 from care.abdm.api.viewsets.abha import AbhaViewSet
-<<<<<<< HEAD
 from care.abdm.api.viewsets.consent import ConsentViewSet
-=======
 from care.abdm.api.viewsets.health_facility import HealthFacilityViewSet
->>>>>>> 27be3129
 from care.abdm.api.viewsets.healthid import ABDMHealthIDViewSet
 from care.facility.api.viewsets.ambulance import (
     AmbulanceCreateViewSet,
@@ -227,13 +224,11 @@
 # ABDM endpoints
 if settings.ENABLE_ABDM:
     router.register("abdm/healthid", ABDMHealthIDViewSet, basename="abdm-healthid")
-<<<<<<< HEAD
     router.register("abdm/consent", ConsentViewSet, basename="abdm-consent")
-=======
     router.register(
         "abdm/health_facility", HealthFacilityViewSet, basename="abdm-healthfacility"
     )
->>>>>>> 27be3129
+
 
 app_name = "api"
 urlpatterns = [

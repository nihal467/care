--- conflicted
+++ resolved
@@ -18,9 +18,9 @@
 )
 from care.facility.api.viewsets.bed import (
     AssetBedViewSet,
-    PatientAssetBedViewSet,
     BedViewSet,
     ConsultationBedViewSet,
+    PatientAssetBedViewSet,
 )
 from care.facility.api.viewsets.daily_round import DailyRoundsViewSet
 from care.facility.api.viewsets.facility import AllFacilityViewSet, FacilityViewSet
@@ -89,7 +89,6 @@
 from care.users.api.viewsets.skill import SkillViewSet
 from care.users.api.viewsets.users import UserViewSet
 from care.users.api.viewsets.userskill import UserSkillViewSet
-<<<<<<< HEAD
 
 
 class OptionalSlashRouter(SimpleRouter):
@@ -97,8 +96,6 @@
         super().__init__()
         self.trailing_slash = "/?"
 
-=======
->>>>>>> 30a68447
 
 if settings.DEBUG:
     router = DefaultRouter()
